--- conflicted
+++ resolved
@@ -7,9 +7,11 @@
         CreateGraphSimulatorOptions, MarketGraph, MarketGraphConfig, SwapEstimationParams,
         UpdateGraphWithSimulatorOptions,
     },
-    utils::zero_copy::try_deserialize_zero_copy_from_base64,
+    serde::StringPubkey,
+    utils::{base64::encode_base64, zero_copy::try_deserialize_zero_copy_from_base64},
 };
 
+use borsh::BorshSerialize;
 use gmsol_programs::model::MarketModel;
 use serde::{Deserialize, Serialize};
 use tsify_next::Tsify;
@@ -166,7 +168,6 @@
             })?;
         Ok(JsOrderSimulationOutput { output })
     }
-<<<<<<< HEAD
 
     pub fn simulate_deposit_swaps(&self, args: LpSwapLegsArgs) -> crate::Result<LpSwapLegsOutput> {
         self.simulate_lp_swap_legs(args)
@@ -327,15 +328,6 @@
             pricing_report: out.pricing_report_borsh_base64,
         })
     }
-}
-
-/// A JS binding for [`OrderSimulationOutput`].
-#[wasm_bindgen(js_name = OrderSimulationOutput)]
-pub struct JsOrderSimulationOutput {
-    output: OrderSimulationOutput,
-}
-=======
->>>>>>> 3bda70a6
 
     /// Create a simulator.
     pub fn to_simulator(&self, options: Option<CreateGraphSimulatorOptions>) -> JsSimulator {
@@ -358,17 +350,12 @@
     pub fn js_clone(&self) -> Self {
         self.clone()
     }
-<<<<<<< HEAD
 }
 
 fn encode_borsh_base64<T: BorshSerialize>(data: &T) -> crate::Result<String> {
     data.try_to_vec()
         .map(|data| encode_base64(&data))
         .map_err(crate::Error::custom)
-}
-
-fn encode_bytemuck_base64<T: bytemuck::NoUninit>(data: &T) -> String {
-    encode_base64(bytemuck::bytes_of(data))
 }
 
 #[derive(Debug, Serialize, Deserialize, Tsify, Clone)]
@@ -503,6 +490,4 @@
     pub long_out: u128,
     pub short_out: u128,
     pub pricing_report: String,
-=======
->>>>>>> 3bda70a6
 }