--- conflicted
+++ resolved
@@ -50,12 +50,9 @@
 ### Added
 
 - programs: Implemented `Default` for `Glv` and made the `store` field public.
-<<<<<<< HEAD
 - programs: Added the `gmsol-competition` program.
-=======
 - programs: Introduced a separate `impl_fixed_map!` macro that implements fixed map functionality without defining the corresponding struct.
 - programs: Introduced a separated `impl_flags!` macro that implements flag map functionality without defining the container.
->>>>>>> 4ae1d3e7
 - model: Re-exported `num_traits`.
 - sdk: Added more functions to `SquadsOps`:
   - `SquadsOps::squads_create_vault_transaction_and_return_data`: Creates a vault transaction and return the data.
