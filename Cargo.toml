[workspace]
resolver = "2"
members = ["crates/*", "programs/*", "examples", "tests"]

[workspace.package]
version = "0.9.0"
edition = "2021"
license-file = "LICENSE"
description = "GMX-Solana is an extension of GMX on the Solana blockchain."
repository = "https://github.com/gmsol-labs/gmx-solana"
readme = "README.md"
keywords = ["gmx-solana", "gmx", "solana"]

[workspace.dependencies]
anchor-client = "0.31.1"
anchor-lang = "0.31.1"
anchor-spl = { version = "0.31.1", default-features = false }
anchor-syn = "0.31.1"
anyhow = "1.0.98"
async-stream = "0.3.5"
async-tungstenite = { version = "0.29.1", default-features = false }
base64 = "0.22.1"
backon = "1.5.2"
bincode = "1.3.3"
bitmaps = "3.2.1"
borsh = "0.10.4"
bs58 = "0.5.1"
bytemuck = "1.19.0"
byteorder = "1.5.0"
bytes = "1.8.0"
cfg_aliases = "0.2.1"
cfg-if = "1.0.0"
chainlink_solana = "1.0.0"
clap = "4.5.20"
derive_more = "2.0.1"
dialoguer = "0.11.0"
dyn-clone = "1.0.18"
either = "1.13.0"
event-listener = "5.4.0"
eventsource-stream = "0.2.3"
eyre = "0.6.12"
figment = "0.10.19"
futures-util = "0.3.30"
heck = "0.5.0"
hex = "0.4.3"
hmac = "0.12.1"
indexmap = "2.9.0"
js-sys = "0.3.77"
num-bigint = "0.4.6"
num-traits = "0.2.18"
num_enum = "0.7.3"
paste = "1.0.15"
petgraph = { version = "0.8.1", default-features = false }
pin-project-lite = "0.2.15"
poem = "3.1.3"
prettytable = "0.10.0"
pyth-sdk = "0.8.0"
pyth-sdk-solana = "0.10.1"
pyth-solana-receiver-sdk = "1.0.1"
pythnet-sdk = "2.3.1"
rand = "0.7.3"
reqwest = "0.12.15"
reqwest-websocket = "0.4.3"
ruint = { version = "1.12.1", default-features = false }
rust-embed = "8.7.2"
rust_decimal = { version = "1.34", default-features = false }
rust_decimal_macros = { version = "1.34" }
serde = "1.0.214"
serde_bytes = "0.11.15"
serde_json = "1.0.132"
serde-wasm-bindgen = "0.6.5"
serde_with = "3.11.0"
sha2 = "0.10.9"
shellexpand = "3.1.0"
smallvec = "1.15.0"
snap = "1.1.1"
solana-account-decoder = "2.1.0"
solana-client = "2.1.0"
solana-remote-wallet = "2.1.0"
solana-sdk = ">=2.1.0,<2.2.0"
solana-transaction-status = "2.1.0"
solana-transaction-status-client-types = "2.1.0"
solana-rpc-client-api = "2.1.21"
solana-account-decoder-client-types = "2.1.0"
spl-associated-token-account = "6.0.0"
# spl-governance = "4.0.0"
spl-memo = "6.0.0"
spl-token = "7.0.0"
# squads-multisig = "2.0.1"
static_assertions = "1.1.0"
strum = "0.27.1"
switchboard-on-demand = { version = "0.3.8", default-features = false }
switchboard-on-demand-client = { version = "0.2.15" }
thiserror = "1.0.69"
tokio = { version = "1.41.0", default-features = false }
tokio-stream = "0.1.15"
toml = "0.8.22"
tower = "0.5.1"
tracing = "0.1.40"
tracing-subscriber = "0.3.20"
tsify-next = "0.5.5"
typed-builder = "0.21.0"
url = "2.5.4"
wasm-bindgen = "0.2.100"
wasm-bindgen-test = "0.3.50"
humantime = "2.1.0"
num-format = "0.4.4"
time = "0.3.36"
color-eyre = "0.6.5"
etcetera = "0.10.0"
enum_dispatch = "0.3.13"
vergen-git2 = "1.0.0"
mpl-token-metadata = "5"
solana-security-txt = "1.1.1"
<<<<<<< HEAD
jito-sdk-rust = "0.3.2"
=======
uuid = "1.10.0"
libsecp256k1 = "0.7.1"
>>>>>>> eec9dfb9

[workspace.dependencies.chainlink-data-streams-report]
version = "1.0.3"

[workspace.dependencies.gmsol-model]
version = "0.9.0"
path = "crates/model"

[workspace.dependencies.gmsol-utils]
version = "0.9.0"
path = "crates/utils"

[workspace.dependencies.gmsol-store]
version = "0.9.0"
path = "programs/store"

[workspace.dependencies.gmsol-treasury]
version = "0.9.0"
path = "programs/treasury"

[workspace.dependencies.gmsol-timelock]
version = "0.9.0"
path = "programs/timelock"

[workspace.dependencies.gmsol-mock-chainlink-verifier]
version = "0.9.0"
path = "programs/mock-chainlink-verifier"

[workspace.dependencies.gmsol-callback]
version = "0.9.0"
path = "programs/callback"

[workspace.dependencies.gmsol-competition]
version = "0.9.0"
path = "programs/competition"

[workspace.dependencies.gmsol-liquidity-provider]
version = "0.9.0"
path = "programs/liquidity-provider"

[workspace.dependencies.gmsol-decode]
version = "0.9.0"
path = "crates/decode"

[workspace.dependencies.gmsol-chainlink-datastreams]
version = "0.9.0"
path = "crates/chainlink-datastreams"

[workspace.dependencies.gmsol-solana-utils]
version = "0.9.0"
path = "crates/solana-utils"

[workspace.dependencies.gmsol-programs]
version = "0.9.0"
path = "crates/programs"

[workspace.dependencies.gmsol-sdk]
version = "0.9.0"
path = "crates/sdk"

[profile.release]
overflow-checks = true
lto = "fat"
codegen-units = 1

[profile.release.build-override]
opt-level = 3
incremental = false
codegen-units = 1<|MERGE_RESOLUTION|>--- conflicted
+++ resolved
@@ -112,12 +112,9 @@
 vergen-git2 = "1.0.0"
 mpl-token-metadata = "5"
 solana-security-txt = "1.1.1"
-<<<<<<< HEAD
 jito-sdk-rust = "0.3.2"
-=======
 uuid = "1.10.0"
 libsecp256k1 = "0.7.1"
->>>>>>> eec9dfb9
 
 [workspace.dependencies.chainlink-data-streams-report]
 version = "1.0.3"
